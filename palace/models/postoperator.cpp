// Copyright Amazon.com, Inc. or its affiliates. All Rights Reserved.
// SPDX-License-Identifier: Apache-2.0

#include "postoperator.hpp"

#include "fem/coefficient.hpp"
#include "fem/errorindicator.hpp"
#include "models/curlcurloperator.hpp"
#include "models/laplaceoperator.hpp"
#include "models/lumpedportoperator.hpp"
#include "models/materialoperator.hpp"
#include "models/spaceoperator.hpp"
#include "models/surfacecurrentoperator.hpp"
#include "models/waveportoperator.hpp"
#include "utils/communication.hpp"
#include "utils/geodata.hpp"
#include "utils/iodata.hpp"

namespace palace
{

using namespace std::complex_literals;

namespace
{

auto CreateParaviewPath(const IoData &iodata, const std::string &name)
{
  std::string path = iodata.problem.output;
  if (path[path.length() - 1] != '/')
  {
    path += '/';
  }
  path += "paraview/" + name;
  return path;
}

}  // namespace

PostOperator::PostOperator(const IoData &iodata, SpaceOperator &spaceop,
                           const std::string &name)
  : mat_op(spaceop.GetMaterialOp()),
    surf_post_op(iodata, spaceop.GetMaterialOp(), spaceop.GetH1Space()),
    dom_post_op(iodata, spaceop.GetMaterialOp(), &spaceop.GetNDSpace(),
                &spaceop.GetRTSpace()),
    has_imaginary(iodata.problem.type != config::ProblemData::Type::TRANSIENT),
    E(&spaceop.GetNDSpace()), B(&spaceop.GetRTSpace()), V(std::nullopt), A(std::nullopt),
    lumped_port_init(false), wave_port_init(false),
    paraview(CreateParaviewPath(iodata, name), spaceop.GetNDSpace().GetParMesh()),
    paraview_bdr(CreateParaviewPath(iodata, name) + "_boundary",
                 spaceop.GetNDSpace().GetParMesh()),
    interp_op(iodata, *spaceop.GetNDSpace().GetParMesh())
{
  Esr = std::make_unique<BdrFieldVectorCoefficient>(E->real(), mat_op);
  Bsr = std::make_unique<BdrFieldVectorCoefficient>(B->real(), mat_op);
  Jsr = std::make_unique<BdrCurrentVectorCoefficient>(B->real(), mat_op);
  Qsr = std::make_unique<BdrChargeCoefficient>(E->real(), mat_op);
  if (has_imaginary)
  {
    Esi = std::make_unique<BdrFieldVectorCoefficient>(E->imag(), mat_op);
    Bsi = std::make_unique<BdrFieldVectorCoefficient>(B->imag(), mat_op);
    Jsi = std::make_unique<BdrCurrentVectorCoefficient>(B->imag(), mat_op);
    Qsi = std::make_unique<BdrChargeCoefficient>(E->imag(), mat_op);
    Ue = std::make_unique<EnergyDensityCoefficient<EnergyDensityType::ELECTRIC,
                                                   mfem::ParComplexGridFunction>>(*E,
                                                                                  mat_op);
    Um = std::make_unique<EnergyDensityCoefficient<EnergyDensityType::MAGNETIC,
                                                   mfem::ParComplexGridFunction>>(*B,
                                                                                  mat_op);
  }
  else
  {
    Ue = std::make_unique<
        EnergyDensityCoefficient<EnergyDensityType::ELECTRIC, mfem::ParGridFunction>>(
        E->real(), mat_op);
    Um = std::make_unique<
        EnergyDensityCoefficient<EnergyDensityType::MAGNETIC, mfem::ParGridFunction>>(
        B->real(), mat_op);
  }

  // Initialize data collection objects and register additional fields associated with wave
  // ports (only constructed in SpaceOperator).
  InitializeDataCollection(iodata);
  for (const auto &[idx, data] : spaceop.GetWavePortOp())
  {
    paraview_bdr.RegisterVCoeffField(
        "nxH^0_" + std::to_string(idx) + "_real",
        const_cast<mfem::VectorCoefficient *>(&data.GetModeCoefficientReal()));
    paraview_bdr.RegisterVCoeffField(
        "nxH^0_" + std::to_string(idx) + "_imag",
        const_cast<mfem::VectorCoefficient *>(&data.GetModeCoefficientImag()));
  }
}

PostOperator::PostOperator(const IoData &iodata, LaplaceOperator &laplaceop,
                           const std::string &name)
  : mat_op(laplaceop.GetMaterialOp()),
    surf_post_op(iodata, laplaceop.GetMaterialOp(), laplaceop.GetH1Space()),
    dom_post_op(iodata, laplaceop.GetMaterialOp(), &laplaceop.GetNDSpace(), nullptr),
    has_imaginary(false), E(&laplaceop.GetNDSpace()), B(std::nullopt),
    V(&laplaceop.GetH1Space()), A(std::nullopt), lumped_port_init(false),
    wave_port_init(false),
    paraview(CreateParaviewPath(iodata, name), laplaceop.GetNDSpace().GetParMesh()),
    paraview_bdr(CreateParaviewPath(iodata, name) + "_boundary",
                 laplaceop.GetNDSpace().GetParMesh()),
    interp_op(iodata, *laplaceop.GetNDSpace().GetParMesh())
{
  // Note: When using this constructor, you should not use any of the magnetic field related
  // postprocessing functions (magnetic field energy, inductor energy, surface currents,
  // etc.), since only V and E fields are supplied.
  Esr = std::make_unique<BdrFieldVectorCoefficient>(E->real(), mat_op);
  Vs = std::make_unique<BdrFieldCoefficient>(*V, mat_op);
  Ue = std::make_unique<
      EnergyDensityCoefficient<EnergyDensityType::ELECTRIC, mfem::ParGridFunction>>(
      E->real(), mat_op);
  Qsr = std::make_unique<BdrChargeCoefficient>(E->real(), mat_op);

  // Initialize data collection objects.
  InitializeDataCollection(iodata);
}

PostOperator::PostOperator(const IoData &iodata, CurlCurlOperator &curlcurlop,
                           const std::string &name)
  : mat_op(curlcurlop.GetMaterialOp()),
    surf_post_op(iodata, curlcurlop.GetMaterialOp(), curlcurlop.GetH1Space()),
    dom_post_op(iodata, curlcurlop.GetMaterialOp(), nullptr, &curlcurlop.GetRTSpace()),
    has_imaginary(false), E(std::nullopt), B(&curlcurlop.GetRTSpace()), V(std::nullopt),
    A(&curlcurlop.GetNDSpace()), lumped_port_init(false), wave_port_init(false),
    paraview(CreateParaviewPath(iodata, name), curlcurlop.GetNDSpace().GetParMesh()),
    paraview_bdr(CreateParaviewPath(iodata, name) + "_boundary",
                 curlcurlop.GetNDSpace().GetParMesh()),
    interp_op(iodata, *curlcurlop.GetNDSpace().GetParMesh())
{
  // Note: When using this constructor, you should not use any of the electric field related
  // postprocessing functions (electric field energy, capacitor energy, surface charge,
  // etc.), since only the B field is supplied.
  Bsr = std::make_unique<BdrFieldVectorCoefficient>(B->real(), mat_op);
  As = std::make_unique<BdrFieldVectorCoefficient>(*A, mat_op);
  Um = std::make_unique<
      EnergyDensityCoefficient<EnergyDensityType::MAGNETIC, mfem::ParGridFunction>>(
      B->real(), mat_op);
  Jsr = std::make_unique<BdrCurrentVectorCoefficient>(B->real(), mat_op);

  // Initialize data collection objects.
  InitializeDataCollection(iodata);
}

void PostOperator::InitializeDataCollection(const IoData &iodata)
{
  // Set up postprocessing for output to disk. Results are stored in a directory at
  // `iodata.problem.output/paraview`.
  const mfem::VTKFormat format = mfem::VTKFormat::BINARY32;
#if defined(MFEM_USE_ZLIB)
  const int compress = -1;  // Default compression level
#else
  const int compress = 0;
#endif
  const bool use_ho = true;
  const int refine_ho =
      (E) ? E->ParFESpace()->GetMaxElementOrder() : B->ParFESpace()->GetMaxElementOrder();
<<<<<<< HEAD
=======
  mesh_Lc0 = iodata.GetLengthScale();
>>>>>>> c4e388e0

  // Output mesh coordinate units same as input.
  paraview.SetCycle(-1);
  paraview.SetDataFormat(format);
  paraview.SetCompressionLevel(compress);
  paraview.SetHighOrderOutput(use_ho);
  paraview.SetLevelsOfDetail(refine_ho);

  paraview_bdr.SetBoundaryOutput(true);
  paraview_bdr.SetCycle(-1);
  paraview_bdr.SetDataFormat(format);
  paraview_bdr.SetCompressionLevel(compress);
  paraview_bdr.SetHighOrderOutput(use_ho);
  paraview_bdr.SetLevelsOfDetail(refine_ho);
<<<<<<< HEAD

  mesh_scale_factor = iodata.GetLengthScaleFactor();
=======
>>>>>>> c4e388e0

  // Output fields @ phase = 0 and π/2 for frequency domain (rather than, for example,
  // peak phasors or magnitude = sqrt(2) * RMS). Also output fields evaluated on mesh
  // boundaries. For internal boundary surfaces, this takes the field evaluated in the
  // neighboring element with the larger dielectric permittivity or magnetic
  // permeability.
  if (E)
  {
    if (has_imaginary)
    {
      paraview.RegisterField("E_real", &E->real());
      paraview.RegisterField("E_imag", &E->imag());
      paraview_bdr.RegisterVCoeffField("E_real", Esr.get());
      paraview_bdr.RegisterVCoeffField("E_imag", Esi.get());
    }
    else
    {
      paraview.RegisterField("E", &E->real());
      paraview_bdr.RegisterVCoeffField("E", Esr.get());
    }
  }
  if (B)
  {
    if (has_imaginary)
    {
      paraview.RegisterField("B_real", &B->real());
      paraview.RegisterField("B_imag", &B->imag());
      paraview_bdr.RegisterVCoeffField("B_real", Bsr.get());
      paraview_bdr.RegisterVCoeffField("B_imag", Bsi.get());
    }
    else
    {
      paraview.RegisterField("B", &B->real());
      paraview_bdr.RegisterVCoeffField("B", Bsr.get());
    }
  }
  if (V)
  {
    paraview.RegisterField("V", &*V);
    paraview_bdr.RegisterCoeffField("V", Vs.get());
  }
  if (A)
  {
    paraview.RegisterField("A", &*A);
    paraview_bdr.RegisterVCoeffField("A", As.get());
  }

  // Extract surface charge from normally discontinuous ND E-field. Also extract surface
  // currents from tangentially discontinuous RT B-field The surface charge and surface
  // currents are single-valued at internal boundaries.
  if (Qsr)
  {
    if (has_imaginary)
    {
      paraview_bdr.RegisterCoeffField("Qs_real", Qsr.get());
      paraview_bdr.RegisterCoeffField("Qs_imag", Qsi.get());
    }
    else
    {
      paraview_bdr.RegisterCoeffField("Qs", Qsr.get());
    }
  }
  if (Jsr)
  {
    if (has_imaginary)
    {
      paraview_bdr.RegisterVCoeffField("Js_real", Jsr.get());
      paraview_bdr.RegisterVCoeffField("Js_imag", Jsi.get());
    }
    else
    {
      paraview_bdr.RegisterVCoeffField("Js", Jsr.get());
    }
  }

  // Extract energy density field for electric field energy 1/2 Dᴴ E or magnetic field
  // energy 1/2 Bᴴ H.
  if (Ue)
  {
    paraview.RegisterCoeffField("Ue", Ue.get());
    paraview_bdr.RegisterCoeffField("Ue", Ue.get());
  }
  if (Um)
  {
    paraview.RegisterCoeffField("Um", Um.get());
    paraview_bdr.RegisterCoeffField("Um", Um.get());
  }
}

void PostOperator::SetEGridFunction(const ComplexVector &e)
{
  MFEM_VERIFY(
      has_imaginary,
      "SetEGridFunction for complex-valued output called when has_imaginary == false!");
  MFEM_VERIFY(E, "Incorrect usage of PostOperator::SetEGridFunction!");
  E->real().SetFromTrueDofs(e.Real());  // Parallel distribute
  E->imag().SetFromTrueDofs(e.Imag());
  E->real().ExchangeFaceNbrData();  // Ready for parallel comm on shared faces
  E->imag().ExchangeFaceNbrData();
  lumped_port_init = wave_port_init = false;
}

void PostOperator::SetBGridFunction(const ComplexVector &b)
{
  MFEM_VERIFY(
      has_imaginary,
      "SetBGridFunction for complex-valued output called when has_imaginary == false!");
  MFEM_VERIFY(B, "Incorrect usage of PostOperator::SetBGridFunction!");
  B->real().SetFromTrueDofs(b.Real());  // Parallel distribute
  B->imag().SetFromTrueDofs(b.Imag());
  B->real().ExchangeFaceNbrData();  // Ready for parallel comm on shared faces
  B->imag().ExchangeFaceNbrData();
  lumped_port_init = wave_port_init = false;
}

void PostOperator::SetEGridFunction(const Vector &e)
{
  MFEM_VERIFY(!has_imaginary,
              "SetEGridFunction for real-valued output called when has_imaginary == true!");
  MFEM_VERIFY(E, "Incorrect usage of PostOperator::SetEGridFunction!");
  E->real().SetFromTrueDofs(e);
  E->real().ExchangeFaceNbrData();
  lumped_port_init = wave_port_init = false;
}

void PostOperator::SetBGridFunction(const Vector &b)
{
  MFEM_VERIFY(!has_imaginary,
              "SetBGridFunction for real-valued output called when has_imaginary == true!");
  MFEM_VERIFY(B, "Incorrect usage of PostOperator::SetBGridFunction!");
  B->real().SetFromTrueDofs(b);
  B->real().ExchangeFaceNbrData();
  lumped_port_init = wave_port_init = false;
}

void PostOperator::SetVGridFunction(const Vector &v)
{
  MFEM_VERIFY(!has_imaginary,
              "SetVGridFunction for real-valued output called when has_imaginary == true!");
  MFEM_VERIFY(V, "Incorrect usage of PostOperator::SetVGridFunction!");
  V->SetFromTrueDofs(v);
  V->ExchangeFaceNbrData();
}

void PostOperator::SetAGridFunction(const Vector &a)
{
  MFEM_VERIFY(!has_imaginary,
              "SetAGridFunction for real-valued output called when has_imaginary == true!");
  MFEM_VERIFY(A, "Incorrect usage of PostOperator::SetAGridFunction!");
  A->SetFromTrueDofs(a);
  A->ExchangeFaceNbrData();
}

void PostOperator::UpdatePorts(const LumpedPortOperator &lumped_port_op, double omega)
{
  MFEM_VERIFY(E && B, "Incorrect usage of PostOperator::UpdatePorts!");
  if (lumped_port_init)
  {
    return;
  }
  for (const auto &[idx, data] : lumped_port_op)
  {
    auto &vi = lumped_port_vi[idx];
    if (has_imaginary)
    {
      MFEM_VERIFY(
          omega > 0.0,
          "Frequency domain lumped port postprocessing requires nonzero frequency!");
      vi.S = data.GetSParameter(*E);
      vi.P = data.GetPower(*E, *B, mat_op);
      vi.V = data.GetVoltage(*E);
      vi.Z = data.GetCharacteristicImpedance(omega);
    }
    else
    {
      vi.P = data.GetPower(E->real(), B->real(), mat_op);
      vi.V = data.GetVoltage(E->real());
      vi.S = vi.Z = 0.0;
    }
  }
  lumped_port_init = true;
}

void PostOperator::UpdatePorts(const WavePortOperator &wave_port_op, double omega)
{
  MFEM_VERIFY(has_imaginary && E && B, "Incorrect usage of PostOperator::UpdatePorts!");
  if (wave_port_init)
  {
    return;
  }
  for (const auto &[idx, data] : wave_port_op)
  {
    MFEM_VERIFY(omega > 0.0,
                "Frequency domain wave port postprocessing requires nonzero frequency!");
    auto &vi = wave_port_vi[idx];
    vi.S = data.GetSParameter(*E);
    vi.P = data.GetPower(*E, *B, mat_op);
    vi.V = vi.Z = 0.0;  // Not yet implemented (Z = V² / P, I = V / Z)
  }
  wave_port_init = true;
}

double PostOperator::GetEFieldEnergy() const
{
  // We use a leading factor of 1/2 instead of 1/4 even though the eigenmodes are peak
  // phasors and not RMS normalized because the same peak phasors are used to compute the
  // voltages/currents which are 2x the time-averaged values. This correctly yields an EPR
  // of 1 in cases where expected.
  MFEM_VERIFY(E, "PostOperator is not configured for electric field energy calculation!");
  return has_imaginary ? dom_post_op.GetElectricFieldEnergy(*E)
                       : dom_post_op.GetElectricFieldEnergy(E->real());
}

double PostOperator::GetHFieldEnergy() const
{
  // We use a leading factor of 1/2 instead of 1/4 even though the eigenmodes are peak
  // phasors and not RMS normalized because the same peak phasors are used to compute the
  // voltages/currents which are 2x the time-averaged values. This correctly yields an EPR
  // of 1 in cases where expected.
  MFEM_VERIFY(B, "PostOperator is not configured for magnetic field energy calculation!");
  return has_imaginary ? dom_post_op.GetMagneticFieldEnergy(*B)
                       : dom_post_op.GetMagneticFieldEnergy(B->real());
}

double PostOperator::GetLumpedInductorEnergy(const LumpedPortOperator &lumped_port_op) const
{
  // Add contribution due to all capacitive lumped boundaries in the model:
  //                      E_ind = ∑_j 1/2 L_j I_mj².
  double U = 0.0;
  for (const auto &[idx, data] : lumped_port_op)
  {
    if (std::abs(data.GetL()) > 0.0)
    {
      std::complex<double> Ij = GetPortCurrent(lumped_port_op, idx);
      U += 0.5 * std::abs(data.GetL()) * std::real(Ij * std::conj(Ij));
    }
  }
  return U;
}

double
PostOperator::GetLumpedCapacitorEnergy(const LumpedPortOperator &lumped_port_op) const
{
  // Add contribution due to all capacitive lumped boundaries in the model:
  //                      E_cap = ∑_j 1/2 C_j V_mj².
  double U = 0.0;
  for (const auto &[idx, data] : lumped_port_op)
  {
    if (std::abs(data.GetC()) > 0.0)
    {
      std::complex<double> Vj = GetPortVoltage(lumped_port_op, idx);
      U += 0.5 * std::abs(data.GetC()) * std::real(Vj * std::conj(Vj));
    }
  }
  return U;
}

std::complex<double> PostOperator::GetSParameter(const LumpedPortOperator &lumped_port_op,
                                                 int idx, int source_idx) const
{
  MFEM_VERIFY(lumped_port_init,
              "Port S-parameters not defined until ports are initialized!");
  const LumpedPortData &data = lumped_port_op.GetPort(idx);
  const LumpedPortData &src_data = lumped_port_op.GetPort(source_idx);
  const auto it = lumped_port_vi.find(idx);
  MFEM_VERIFY(src_data.IsExcited(),
              "Lumped port index " << source_idx << " is not marked for excitation!");
  MFEM_VERIFY(it != lumped_port_vi.end(),
              "Could not find lumped port when calculating port S-parameters!");
  std::complex<double> Sij = it->second.S;
  if (idx == source_idx)
  {
    Sij.real(Sij.real() - 1.0);
  }
  // Generalized S-parameters if the ports are resistive (avoids divide-by-zero).
  if (std::abs(data.GetR()) > 0.0)
  {
    Sij *= std::sqrt(src_data.GetR() / data.GetR());
  }
  return Sij;
}

std::complex<double> PostOperator::GetSParameter(const WavePortOperator &wave_port_op,
                                                 int idx, int source_idx) const
{
  // Wave port modes are not normalized to a characteristic impedance so no generalized
  // S-parameters are available.
  MFEM_VERIFY(wave_port_init, "Port S-parameters not defined until ports are initialized!");
  const WavePortData &data = wave_port_op.GetPort(idx);
  const WavePortData &src_data = wave_port_op.GetPort(source_idx);
  const auto it = wave_port_vi.find(idx);
  MFEM_VERIFY(src_data.IsExcited(),
              "Wave port index " << source_idx << " is not marked for excitation!");
  MFEM_VERIFY(it != wave_port_vi.end(),
              "Could not find wave port when calculating port S-parameters!");
  std::complex<double> Sij = it->second.S;
  if (idx == source_idx)
  {
    Sij.real(Sij.real() - 1.0);
  }
  // Port de-embedding: S_demb = S exp(-ikₙᵢ dᵢ) exp(-ikₙⱼ dⱼ) (distance offset is default
  // 0 unless specified).
  Sij *= std::exp(1i * src_data.GetPropagationConstant() * src_data.GetOffsetDistance());
  Sij *= std::exp(1i * data.GetPropagationConstant() * data.GetOffsetDistance());
  return Sij;
}

std::complex<double> PostOperator::GetPortPower(const LumpedPortOperator &lumped_port_op,
                                                int idx) const
{
  MFEM_VERIFY(lumped_port_init,
              "Lumped port quantities not defined until ports are initialized!");
  const auto it = lumped_port_vi.find(idx);
  MFEM_VERIFY(it != lumped_port_vi.end(),
              "Could not find lumped port when calculating lumped port power!");
  return it->second.P;
}

std::complex<double> PostOperator::GetPortPower(const WavePortOperator &wave_port_op,
                                                int idx) const
{
  MFEM_VERIFY(wave_port_init,
              "Wave port quantities not defined until ports are initialized!");
  const auto it = wave_port_vi.find(idx);
  MFEM_VERIFY(it != wave_port_vi.end(),
              "Could not find wave port when calculating wave port power!");
  return it->second.P;
}

std::complex<double> PostOperator::GetPortVoltage(const LumpedPortOperator &lumped_port_op,
                                                  int idx) const
{
  MFEM_VERIFY(lumped_port_init,
              "Lumped port quantities not defined until ports are initialized!");
  const auto it = lumped_port_vi.find(idx);
  MFEM_VERIFY(it != lumped_port_vi.end(),
              "Could not find lumped port when calculating lumped port voltage!");
  return it->second.V;
}

std::complex<double> PostOperator::GetPortCurrent(const LumpedPortOperator &lumped_port_op,
                                                  int idx) const
{
  MFEM_VERIFY(lumped_port_init,
              "Lumped port quantities not defined until ports are initialized!");
  const auto it = lumped_port_vi.find(idx);
  MFEM_VERIFY(it != lumped_port_vi.end(),
              "Could not find lumped port when calculating lumped port current!");
  if (std::abs(it->second.Z) > 0.0)
  {
    // Compute from V = I Z when impedance is available.
    return it->second.V / it->second.Z;
  }
  else if (std::abs(it->second.V) > 0.0)
  {
    // Compute from P = V I⋆.
    return std::conj(it->second.P / it->second.V);
  }
  return 0.0;
}

double PostOperator::GetInductorParticipation(const LumpedPortOperator &lumped_port_op,
                                              int idx, double Em) const
{
  // Compute energy-participation ratio of junction given by index idx for the field mode.
  // We first get the port line voltage, and use lumped port circuit impedance to get peak
  // current through the inductor: I_mj = V_mj / Z_mj,  Z_mj = i ω_m L_j. Em is the total
  // energy in mode m: E_m = E_elec + E_cap = E_mag + E_ind. The signed EPR for a lumped
  // inductive element is computed as:
  //                            p_mj = 1/2 L_j I_mj² / E_m.
  // An element with no assigned inductance will be treated as having zero admittance and
  // thus zero current.
  const LumpedPortData &data = lumped_port_op.GetPort(idx);
  std::complex<double> Imj = GetPortCurrent(lumped_port_op, idx);
  return std::copysign(0.5 * std::abs(data.GetL()) * std::real(Imj * std::conj(Imj)) / Em,
                       Imj.real());  // mean(I²) = (I_r² + I_i²) / 2
}

double PostOperator::GetExternalKappa(const LumpedPortOperator &lumped_port_op, int idx,
                                      double Em) const
{
  // Compute participation ratio of external ports (given as any port boundary with nonzero
  // resistance). Currently no reactance of the ports is supported. The κ of the port
  // follows from:
  //                          κ_mj = 1/2 R_j I_mj² / E_m
  // from which the mode coupling quality factor is computed as:
  //                              Q_mj = ω_m / κ_mj.
  const LumpedPortData &data = lumped_port_op.GetPort(idx);
  std::complex<double> Imj = GetPortCurrent(lumped_port_op, idx);
  return std::copysign(0.5 * std::abs(data.GetR()) * std::real(Imj * std::conj(Imj)) / Em,
                       Imj.real());  // mean(I²) = (I_r² + I_i²) / 2
}

double PostOperator::GetBulkParticipation(int idx, double Em) const
{
  // Compute the bulk dielectric participation ratio material given by index idx. Here, we
  // have:
  //                     p_mj = E_elec,j / (E_elec + E_cap).
  MFEM_VERIFY(E, "Bulk Q not defined, no electric field solution found!");
  double Ebulk = has_imaginary ? dom_post_op.GetDomainElectricFieldEnergy(idx, *E)
                               : dom_post_op.GetDomainElectricFieldEnergy(idx, E->real());
  return Ebulk / Em;
}

double PostOperator::GetBulkQualityFactor(int idx, double Em) const
{
  // Compute the associated quality factor for the material given by index idx. Here, we
  // have:
  //             1/Q_mj = p_mj tan(δ)_j = tan(δ)_j E_elec,j / (E_elec + E_cap).
  MFEM_VERIFY(E, "Bulk Q not defined, no electric field solution found!");
  double Ebulki = has_imaginary
                      ? dom_post_op.GetDomainElectricFieldEnergyLoss(idx, *E)
                      : dom_post_op.GetDomainElectricFieldEnergyLoss(idx, E->real());
  return (Ebulki == 0.0) ? mfem::infinity() : Em / Ebulki;
}

double PostOperator::GetInterfaceParticipation(int idx, double Em) const
{
  // Compute the surface dielectric participation ratio and associated quality factor for
  // the material interface given by index idx. We have:
  //                            1/Q_mj = p_mj tan(δ)_j
  // with:
  //          p_mj = 1/2 t_j Re{∫_{Γ_j} (ε_j E_m)ᴴ E_m dS} /(E_elec + E_cap).
  MFEM_VERIFY(E, "Surface Q not defined, no electric field solution found!");
  double Esurf = has_imaginary
                     ? surf_post_op.GetInterfaceElectricFieldEnergy(idx, *E)
                     : surf_post_op.GetInterfaceElectricFieldEnergy(idx, E->real());
  return Esurf / Em;
}

double PostOperator::GetSurfaceCharge(int idx) const
{
  // Compute the induced charge on a surface as Q_j = ∫ D ⋅ n_j dS, which correctly handles
  // two-sided internal surfaces using a special GridFunction coefficient which accounts
  // for both sides of the surface. This then yields the capacitive coupling to the
  // excitation as C_jk = Q_j / V_k where V_k is the excitation voltage.
  MFEM_VERIFY(E, "Surface capacitance not defined, no electric field solution found!");
  double Q = has_imaginary ? surf_post_op.GetSurfaceElectricCharge(idx, *E)
                           : surf_post_op.GetSurfaceElectricCharge(idx, E->real());
  return Q;
}

double PostOperator::GetSurfaceFlux(int idx) const
{
  // Compute the magnetic flux through a surface as Φ_j = ∫ B ⋅ n_j dS. This then yields the
  // inductive coupling to the excitation as M_jk = Φ_j / I_k where I_k is the excitation
  // current. The special coefficient is used to avoid issues evaluating MFEM GridFunctions
  // which are discontinuous at interior boundary elements.
  MFEM_VERIFY(B,
              "Surface inductance not defined, no magnetic flux density solution found!");
  double Phi = has_imaginary ? surf_post_op.GetSurfaceMagneticFlux(idx, *B)
                             : surf_post_op.GetSurfaceMagneticFlux(idx, B->real());
  return Phi;
}

void PostOperator::WriteFields(int step, double time, const ErrorIndicator *indicator) const
{
  // Given the electric field and magnetic flux density, write the fields to disk for
<<<<<<< HEAD
  // visualization.
  mfem::ParMesh &mesh =
      (E) ? *E->ParFESpace()->GetParMesh() : *B->ParFESpace()->GetParMesh();
  mesh::DimensionalizeMesh(mesh, mesh_scale_factor);
=======
  // visualization. Write the mesh coordinates in the same units as originally input.
>>>>>>> c4e388e0
  bool first_save = (paraview.GetCycle() < 0);
  mfem::ParMesh &mesh =
      (E) ? *E->ParFESpace()->GetParMesh() : *B->ParFESpace()->GetParMesh();
  mesh::DimensionalizeMesh(mesh, mesh_Lc0);

  paraview.SetCycle(step);
  paraview.SetTime(time);
  paraview_bdr.SetCycle(step);
  paraview_bdr.SetTime(time);
  if (first_save || indicator)
  {
    mfem::L2_FECollection pwconst_fec(0, mesh.Dimension());
    mfem::ParFiniteElementSpace pwconst_fespace(&mesh, &pwconst_fec);
    std::unique_ptr<mfem::ParGridFunction> rank, eta;
    if (first_save)
    {
      rank = std::make_unique<mfem::ParGridFunction>(&pwconst_fespace);
      *rank = mesh.GetMyRank() + 1;
      paraview.RegisterField("Rank", rank.get());
    }
    if (indicator)
    {
      eta = std::make_unique<mfem::ParGridFunction>(&pwconst_fespace);
      MFEM_VERIFY(eta->Size() == indicator->Local().Size(),
                  "Size mismatch for provided ErrorIndicator for postprocessing!");
      *eta = indicator->Local();
      paraview.RegisterField("Indicator", eta.get());
    }
    paraview.Save();
    if (rank)
    {
      paraview.DeregisterField("Rank");
    }
    if (eta)
    {
      paraview.DeregisterField("Indicator");
    }
  }
  else
  {
    paraview.Save();
  }
  paraview_bdr.Save();
<<<<<<< HEAD
  mesh::NondimensionalizeMesh(mesh, mesh_scale_factor);
=======

  // Restore the mesh nondimensionalization.
  mesh::NondimensionalizeMesh(mesh, mesh_Lc0);
>>>>>>> c4e388e0
}

std::vector<std::complex<double>> PostOperator::ProbeEField() const
{
  MFEM_VERIFY(E, "PostOperator is not configured for electric field probes!");
  return interp_op.ProbeField(*E, has_imaginary);
}

std::vector<std::complex<double>> PostOperator::ProbeBField() const
{
  MFEM_VERIFY(B, "PostOperator is not configured for magnetic flux density probes!");
  return interp_op.ProbeField(*B, has_imaginary);
}

}  // namespace palace<|MERGE_RESOLUTION|>--- conflicted
+++ resolved
@@ -158,10 +158,7 @@
   const bool use_ho = true;
   const int refine_ho =
       (E) ? E->ParFESpace()->GetMaxElementOrder() : B->ParFESpace()->GetMaxElementOrder();
-<<<<<<< HEAD
-=======
   mesh_Lc0 = iodata.GetLengthScale();
->>>>>>> c4e388e0
 
   // Output mesh coordinate units same as input.
   paraview.SetCycle(-1);
@@ -176,11 +173,6 @@
   paraview_bdr.SetCompressionLevel(compress);
   paraview_bdr.SetHighOrderOutput(use_ho);
   paraview_bdr.SetLevelsOfDetail(refine_ho);
-<<<<<<< HEAD
-
-  mesh_scale_factor = iodata.GetLengthScaleFactor();
-=======
->>>>>>> c4e388e0
 
   // Output fields @ phase = 0 and π/2 for frequency domain (rather than, for example,
   // peak phasors or magnitude = sqrt(2) * RMS). Also output fields evaluated on mesh
@@ -639,14 +631,7 @@
 void PostOperator::WriteFields(int step, double time, const ErrorIndicator *indicator) const
 {
   // Given the electric field and magnetic flux density, write the fields to disk for
-<<<<<<< HEAD
-  // visualization.
-  mfem::ParMesh &mesh =
-      (E) ? *E->ParFESpace()->GetParMesh() : *B->ParFESpace()->GetParMesh();
-  mesh::DimensionalizeMesh(mesh, mesh_scale_factor);
-=======
   // visualization. Write the mesh coordinates in the same units as originally input.
->>>>>>> c4e388e0
   bool first_save = (paraview.GetCycle() < 0);
   mfem::ParMesh &mesh =
       (E) ? *E->ParFESpace()->GetParMesh() : *B->ParFESpace()->GetParMesh();
@@ -690,13 +675,9 @@
     paraview.Save();
   }
   paraview_bdr.Save();
-<<<<<<< HEAD
-  mesh::NondimensionalizeMesh(mesh, mesh_scale_factor);
-=======
 
   // Restore the mesh nondimensionalization.
   mesh::NondimensionalizeMesh(mesh, mesh_Lc0);
->>>>>>> c4e388e0
 }
 
 std::vector<std::complex<double>> PostOperator::ProbeEField() const
