// Copyright Amazon.com, Inc. or its affiliates. All Rights Reserved.
// SPDX-License-Identifier: Apache-2.0

#include "iodata.hpp"

#include <charconv>
#include <fstream>
#include <functional>
#include <iostream>
#include <regex>
#include <sstream>
#include <stack>
#include <string>
#include <string_view>
#include <mfem.hpp>
#include <nlohmann/json.hpp>
#include "utils/communication.hpp"
#include "utils/constants.hpp"
#include "utils/geodata.hpp"

namespace palace
{

namespace
{

std::stringstream PreprocessFile(const char *filename)
{
  // Read configuration file into memory and return as a stringstream.
  std::string file;
  {
    std::ifstream fi(filename);
    std::stringstream buf;
    if (!fi.is_open())
    {
      MFEM_ABORT("Unable to open configuration file \"" << filename << "\"!");
    }
    buf << fi.rdbuf();
    fi.close();
    file = buf.str();
  }

  // Strip C and C++ style comments (//, /* */) using regex. Correctly handles comments
  // within strings and escaped comment markers (see tinyurl.com/2s3n8dkr).
  {
    std::regex rgx(R"((([\"'])(?:(?=(\\?))\3.)*?\2))"
                   R"(|(\/\*([^*]|[\r\n]|(\*+([^*\/]|[\r\n])))*\*+\/))"
                   R"(|(\/\/.*))");
    file = std::regex_replace(file, rgx, "$1");
  }

  // Also strip whitespace.
  {
    std::regex rgx(R"((([\"'])(?:(?=(\\?))\3.)*?\2))"
                   R"(|(\s+))");
    file = std::regex_replace(file, rgx, "$1");
  }

  // Also strip erroneous trailing commas.
  {
    std::regex rgx(R"((([\"'])(?:(?=(\\?))\3.)*?\2))"
                   R"(|,+(?=\s*?[\}\]]))");
    file = std::regex_replace(file, rgx, "$1");
  }

  // Perform integer range expansion for arrays ([a - b, c] = [a-b,c] =
  // [a,a+1,...,b-1,b,c]). The whole file is now one line and arrays have no spaces after
  // whitespace stripping.
  std::stringstream output;
  auto RangeExpand = [](std::string_view str) -> std::string
  {
    // Handle the given string which is only numeric with possible hyphens.
    int num;
    auto [ptr, ec] = std::from_chars(str.data(), str.data() + str.length(), num);
    MFEM_VERIFY(
        ec == std::errc(),
        "Invalid integer conversion in range expansion"
            << (ec == std::errc::result_out_of_range ? " (integer out of range)!" : "!"));
    if (ptr == str.data() + str.length())
    {
      return std::string(str);
    }
    // Range specified, expand the bounds.
    int num2;
    auto [ptr2, ec2] = std::from_chars(ptr + 1, str.data() + str.length(), num2);
    MFEM_VERIFY(
        ec2 == std::errc(),
        "Invalid integer conversion in range expansion"
            << (ec2 == std::errc::result_out_of_range ? " (integer out of range)!" : "!"));
    std::string rng;
    while (num < num2)
    {
      rng += std::to_string(num++) + ",";
    }
    rng += std::to_string(num);
    return rng;
  };
  {
    const std::string range_vals = "-0123456789,";
    auto start = file.begin();
    bool inside = false;
    for (auto it = start; it != file.end(); ++it)
    {
      if (inside)
      {
        if (*it == ']')
        {
          // Apply integer range expansion (as needed) to the array, which includes only
          // digits, commas, and '-'. Exclude the outer square brackets.
          std::string_view str(file.data() + (start - file.cbegin() + 1), it - start - 1);
          std::size_t s = 0, pos;
          output << '[';
          while ((pos = str.find(',', s)) != std::string::npos)
          {
            output << RangeExpand(str.substr(s, pos - s)) << ',';
            s = pos + 1;
          }
          output << RangeExpand(str.substr(s)) << ']';
          start = it + 1;
          inside = false;
        }
        else if (*it == '[')
        {
          output << std::string(start, it);
          start = it;
        }
        else if (range_vals.find(*it) == std::string::npos)
        {
          output << std::string(start, it);
          start = it;
          inside = false;
        }
      }
      else if (*it == '[')
      {
        output << std::string(start, it);
        start = it;
        inside = true;
      }
    }
    output << std::string(start, file.end());
  }
  return output;
}

}  // namespace

using json = nlohmann::json;

IoData::IoData(const char *filename, bool print) : Lc(1.0), tc(1.0), init(false)
{
  // Open configuration file and preprocess: strip whitespace, comments, and expand integer
  // ranges.
  std::stringstream buffer = PreprocessFile(filename);

  // Parse the configuration file. Use a callback function to detect and throw errors for
  // duplicate keys.
  json config;
  std::stack<std::set<json>> parse_stack;
  json::parser_callback_t check_duplicate_keys =
      [&](int, json::parse_event_t event, json &parsed)
  {
    switch (event)
    {
      case json::parse_event_t::object_start:
        parse_stack.push(std::set<json>());
        break;
      case json::parse_event_t::object_end:
        parse_stack.pop();
        break;
      case json::parse_event_t::key:
        {
          const auto result = parse_stack.top().insert(parsed);
          if (!result.second)
          {
            MFEM_ABORT("Error parsing configuration file!\nDuplicate key "
                       << parsed << " was already seen in this object!");
            return false;
          }
        }
        break;
      default:
        break;
    }
    return true;
  };
  try
  {
    config = json::parse(buffer, check_duplicate_keys);
  }
  catch (json::parse_error &e)
  {
    MFEM_ABORT("Error parsing configuration file!\n  " << e.what());
  }
  if (print)
  {
    Mpi::Print("\n{}\n", config.dump(2));
  }

  // Set up configuration option data structures.
  problem.SetUp(config);
  model.SetUp(config);
  domains.SetUp(config);
  boundaries.SetUp(config);
  solver.SetUp(config);

  // Cleanup and error checking.
  config.erase("Problem");
  config.erase("Model");
  config.erase("Domains");
  config.erase("Boundaries");
  config.erase("Solver");
  MFEM_VERIFY(config.empty(), "Found an unsupported configuration file section!\n"
                                  << config.dump(2));

  // Check compatibility of configuration file and problem type.
  CheckConfiguration();
}

void IoData::CheckConfiguration()
{
  // Check that the provided domain and boundary objects are all supported by the requested
  // problem type.
  if (problem.type == config::ProblemData::Type::DRIVEN)
  {
    // No unsupported domain or boundary objects for frequency domain driven simulations.
  }
  else if (problem.type == config::ProblemData::Type::EIGENMODE)
  {
    if (!boundaries.conductivity.empty())
    {
      Mpi::Warning("Eigenmode problem type does not support surface conductivity boundary "
                   "conditions!\n");
    }
    if (!boundaries.auxpec.empty() || !boundaries.waveport.empty())
    {
      Mpi::Warning(
          "Eigenmode problem type does not support wave port boundary conditions!\n");
    }
  }
  else if (problem.type == config::ProblemData::Type::ELECTROSTATIC)
  {
    if (!boundaries.farfield.empty())
    {
      Mpi::Warning(
          "Electrostatic problem type does not support absorbing boundary conditions!\n");
    }
    if (!boundaries.conductivity.empty())
    {
      Mpi::Warning("Electrostatic problem type does not support surface conductivity "
                   "boundary conditions!\n");
    }
    if (!boundaries.impedance.empty())
    {
      Mpi::Warning("Electrostatic problem type does not support surface impedance boundary "
                   "conditions!\n");
    }
    if (!boundaries.auxpec.empty() || !boundaries.waveport.empty())
    {
      Mpi::Warning(
          "Electrostatic problem type does not support wave port boundary conditions!\n");
    }
    if (!boundaries.current.empty())
    {
      Mpi::Warning(
          "Electrostatic problem type does not support surface current excitation!\n");
    }
    if (!boundaries.postpro.inductance.empty())
    {
      Mpi::Warning("Electrostatic problem type does not support boundary inductance "
                   "postprocessing!\n");
    }
  }
  else if (problem.type == config::ProblemData::Type::MAGNETOSTATIC)
  {
    if (!domains.postpro.dielectric.empty())
    {
      Mpi::Warning("Magnetostatic problem type does not support domain bulk dielectric "
                   "loss postprocessing!\n");
    }
    if (!boundaries.farfield.empty())
    {
      Mpi::Warning(
          "Magnetostatic problem type does not support absorbing boundary conditions!\n");
    }
    if (!boundaries.conductivity.empty())
    {
      Mpi::Warning("Magnetostatic problem type does not support surface conductivity "
                   "boundary conditions!\n");
    }
    if (!boundaries.impedance.empty())
    {
      Mpi::Warning("Magnetostatic problem type does not support surface impedance boundary "
                   "conditions!\n");
    }
    if (!boundaries.lumpedport.empty())
    {
      Mpi::Warning(
          "Magnetostatic problem type does not support lumped port boundary conditions!\n");
    }
    if (!boundaries.auxpec.empty() || !boundaries.waveport.empty())
    {
      Mpi::Warning(
          "Magnetostatic problem type does not support wave port boundary conditions!\n");
    }
    if (!boundaries.postpro.capacitance.empty())
    {
      Mpi::Warning("Magnetostatic problem type does not support boundary capacitance "
                   "postprocessing!\n");
    }
    if (!boundaries.postpro.dielectric.empty())
    {
      Mpi::Warning("Magnetostatic problem type does not support boundary interface "
                   "dielectric loss postprocessing!\n");
    }
  }
  else if (problem.type == config::ProblemData::Type::TRANSIENT)
  {
    if (!boundaries.conductivity.empty())
    {
      Mpi::Warning("Transient problem type does not support surface conductivity boundary "
                   "conditions!\n");
    }
    if (!boundaries.auxpec.empty() || !boundaries.waveport.empty())
    {
      Mpi::Warning(
          "Transient problem type does not support wave port boundary conditions!\n");
    }
  }

  // XX TODO: Default value for pa_order_threshold if we want PA enabled by default
  // XX TODO: Enable Device::GPU by default if MFEM built with CUDA/HIP support?

  // Resolve default values in configuration file.
  if (solver.linear.type == config::LinearSolverData::Type::DEFAULT)
  {
    if (problem.type == config::ProblemData::Type::ELECTROSTATIC ||
        (problem.type == config::ProblemData::Type::TRANSIENT &&
         solver.transient.type == config::TransientSolverData::Type::CENTRAL_DIFF))
    {
      solver.linear.type = config::LinearSolverData::Type::BOOMER_AMG;
    }
    else if (problem.type == config::ProblemData::Type::MAGNETOSTATIC ||
             problem.type == config::ProblemData::Type::TRANSIENT)
    {
      solver.linear.type = config::LinearSolverData::Type::AMS;
    }
    else
    {
      // Prefer sparse direct solver for frequency domain problems if available.
#if defined(MFEM_USE_SUPERLU)
      solver.linear.type = config::LinearSolverData::Type::SUPERLU;
#elif defined(MFEM_USE_STRUMPACK)
      solver.linear.type = config::LinearSolverData::Type::STRUMPACK;
#elif defined(MFEM_USE_MUMPS)
      solver.linear.type = config::LinearSolverData::Type::MUMPS;
#else
      solver.linear.type = config::LinearSolverData::Type::AMS;
#endif
    }
  }
  if (solver.linear.ksp_type == config::LinearSolverData::KspType::DEFAULT)
  {
    // Problems with SPD operators use CG by default, else GMRES.
    if (problem.type == config::ProblemData::Type::ELECTROSTATIC ||
        problem.type == config::ProblemData::Type::MAGNETOSTATIC ||
        problem.type == config::ProblemData::Type::TRANSIENT)
    {
      solver.linear.ksp_type = config::LinearSolverData::KspType::CG;
    }
    else
    {
      solver.linear.ksp_type = config::LinearSolverData::KspType::GMRES;
    }
  }
  if (solver.linear.max_size < 0)
  {
    solver.linear.max_size = solver.linear.max_it;
  }
  if (solver.linear.initial_guess < 0)
  {
    if ((problem.type == config::ProblemData::Type::DRIVEN &&
         solver.driven.adaptive_tol <= 0.0) ||
        problem.type == config::ProblemData::Type::TRANSIENT ||
        problem.type == config::ProblemData::Type::ELECTROSTATIC ||
        problem.type == config::ProblemData::Type::MAGNETOSTATIC)
    {
      // Default true only driven simulations without adaptive frequency sweep, transient
      // simulations, or electrostatic or magnetostatics.
      solver.linear.initial_guess = 1;
    }
    else
    {
      solver.linear.initial_guess = 0;
    }
  }
  if (solver.linear.pc_mat_shifted < 0)
  {
    if (problem.type == config::ProblemData::Type::DRIVEN &&
        solver.linear.type == config::LinearSolverData::Type::AMS)
    {
      // Default true only driven simulations using AMS (false for most cases).
      solver.linear.pc_mat_shifted = 1;
    }
    else
    {
      solver.linear.pc_mat_shifted = 0;
    }
  }
  if (solver.linear.mg_smooth_aux < 0)
  {
    if (problem.type == config::ProblemData::Type::ELECTROSTATIC ||
        problem.type == config::ProblemData::Type::MAGNETOSTATIC)
    {
      // Disable auxiliary space smoothing using distributive relaxation by default for
      // problems which don't need it.
      solver.linear.mg_smooth_aux = 0;
    }
    else
    {
      solver.linear.mg_smooth_aux = 1;
    }
  }
  if (solver.linear.mg_smooth_order < 0)
  {
    solver.linear.mg_smooth_order = std::max(2 * solver.order, 4);
  }
}

namespace
{

template <std::size_t N>
constexpr config::SymmetricMatrixData<N> &operator/=(config::SymmetricMatrixData<N> &data,
                                                     double s)
{
  for (auto &x : data.s)
  {
    x /= s;
  }
  return data;
}

}  // namespace

void IoData::NondimensionalizeInputs(mfem::ParMesh &mesh)
{
  // Nondimensionalization of the equations is based on a given length Lc in[m], typically
  // the largest domain dimension. Configuration file lengths and the mesh coordinates are
  // provided with units of model.L0 x [m].
  MFEM_VERIFY(!init, "NondimensionalizeInputs should only be called once!");
  init = true;

  // Calculate the reference length and time.
  if (model.Lc > 0.0)
  {
    // User specified Lc in mesh length units.
    Lc = model.Lc * model.L0;  // [m]
  }
  else
  {
    mfem::Vector bbmin, bbmax;
    mesh.GetBoundingBox(bbmin, bbmax);
    bbmax -= bbmin;
    bbmax *= model.L0;  // [m]
    Lc = *std::max_element(bbmax.begin(), bbmax.end());
  }
  tc = 1.0e9 * Lc / electromagnetics::c0_;  // [ns]

  // Mesh refinement parameters.
  auto Divides = [this](double val) { return val / (Lc / model.L0); };
  for (auto &box : model.refinement.GetBoxes())
  {
    std::transform(box.bbmin.begin(), box.bbmin.end(), box.bbmin.begin(), Divides);
    std::transform(box.bbmax.begin(), box.bbmax.end(), box.bbmax.begin(), Divides);
  }
  for (auto &sphere : model.refinement.GetSpheres())
  {
    sphere.r /= Lc / model.L0;
    std::transform(sphere.center.begin(), sphere.center.end(), sphere.center.begin(),
                   Divides);
  }

  // Materials: conductivity and London penetration depth.
  for (auto &data : domains.materials)
  {
    data.sigma /= 1.0 / (electromagnetics::Z0_ * Lc);
    data.lambda_L /= Lc / model.L0;
  }

  // Probe location coordinates.
  for (auto &[idx, data] : domains.postpro.probe)
  {
    data.x /= Lc / model.L0;
    data.y /= Lc / model.L0;
    data.z /= Lc / model.L0;
  }

  // Finite conductivity boundaries.
  for (auto &data : boundaries.conductivity)
  {
    data.sigma /= 1.0 / (electromagnetics::Z0_ * Lc);
    data.h /= Lc / model.L0;
  }

  // Impedance boundaries and lumped ports.
  for (auto &data : boundaries.impedance)
  {
    data.Rs /= electromagnetics::Z0_;
    data.Ls /= electromagnetics::mu0_ * Lc;
    data.Cs /= electromagnetics::epsilon0_ * Lc;
  }
  for (auto &[idx, data] : boundaries.lumpedport)
  {
    data.R /= electromagnetics::Z0_;
    data.L /= electromagnetics::mu0_ * Lc;
    data.C /= electromagnetics::epsilon0_ * Lc;
    data.Rs /= electromagnetics::Z0_;
    data.Ls /= electromagnetics::mu0_ * Lc;
    data.Cs /= electromagnetics::epsilon0_ * Lc;
  }

  // Wave port offset distance.
  for (auto &[idx, data] : boundaries.waveport)
  {
    data.d_offset /= Lc / model.L0;
  }

  // Dielectric interface thickness.
  for (auto &[idx, data] : boundaries.postpro.dielectric)
  {
    data.ts /= Lc / model.L0;
  }

  // For eigenmode simulations:
  solver.eigenmode.target *= 2.0 * M_PI * tc;
  solver.eigenmode.feast_contour_ub *= 2.0 * M_PI * tc;

  // For driven simulations:
  solver.driven.min_f *= 2.0 * M_PI * tc;
  solver.driven.max_f *= 2.0 * M_PI * tc;
  solver.driven.delta_f *= 2.0 * M_PI * tc;

  // For transient simulations:
  solver.transient.pulse_f *= 2.0 * M_PI * tc;
  solver.transient.pulse_tau /= tc;
  solver.transient.max_t /= tc;
  solver.transient.delta_t /= tc;

  // Scale mesh vertices for correct nondimensionalization.
<<<<<<< HEAD
  mesh::NondimensionalizeMesh(mesh, GetLengthScaleFactor());
=======
  mesh::NondimensionalizeMesh(mesh, GetLengthScale());
>>>>>>> c4e388e0

  // Print some information.
  Mpi::Print(mesh.GetComm(),
             "\nCharacteristic length and time scales:\n L₀ = {:.3e} m, t₀ = {:.3e} ns\n",
             Lc, tc);
}

double IoData::DimensionalizeValue(IoData::ValueType type, double v) const
{
  // XX TODO: Add more for fields, currents, voltages, energies
  double sf = 1.0;
  switch (type)
  {
    case ValueType::TIME:
      sf = tc;  // [ns]
      break;
    case ValueType::FREQUENCY:
      sf = 1.0 / (2.0 * M_PI * tc);  // [GHz/rad]
      break;
    case ValueType::LENGTH:
      sf = Lc;  // [m]
      break;
    case ValueType::IMPEDANCE:
      sf = electromagnetics::Z0_;  // [Ω]
      break;
    case ValueType::INDUCTANCE:
      sf = electromagnetics::mu0_ * Lc;  // [H]
      break;
    case ValueType::CAPACITANCE:
      sf = electromagnetics::epsilon0_ * Lc;  // [F]
      break;
    case ValueType::CONDUCTIVITY:
      sf = 1.0 / (electromagnetics::Z0_ * Lc);  // [S/m]
      break;
  }
  return v * sf;
}

}  // namespace palace<|MERGE_RESOLUTION|>--- conflicted
+++ resolved
@@ -548,11 +548,7 @@
   solver.transient.delta_t /= tc;
 
   // Scale mesh vertices for correct nondimensionalization.
-<<<<<<< HEAD
-  mesh::NondimensionalizeMesh(mesh, GetLengthScaleFactor());
-=======
   mesh::NondimensionalizeMesh(mesh, GetLengthScale());
->>>>>>> c4e388e0
 
   // Print some information.
   Mpi::Print(mesh.GetComm(),
