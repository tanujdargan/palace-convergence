--- conflicted
+++ resolved
@@ -39,15 +39,13 @@
   - Exposed configuration linear solver and eigen solver options for the wave port
     subproblem. These can now be specified as part of the `config["Boundaries"]["WavePort"]`
     configuration. The defaults align with the previously hardcoded values.
-<<<<<<< HEAD
+  - Nonconformal adaptation is now supported for WavePort boundary conditions. This was
+    achieved through a patch applied to MFEM to support `mfem::ParSubMesh` on external
+    nonconformal surface subdomains.
   - Added adaptive time-stepping capability for transient simulations. The new ODE integrators
     rely on the SUNDIALS library and can be specified by setting the
     `config["Solver"]["Transient"]["Type"]` option to `"CVODE"` or `"ARKODE"`.
-=======
-  - Nonconformal adaptation is now supported for WavePort boundary conditions. This was
-    achieved through a patch applied to MFEM to support `mfem::ParSubMesh` on external
-    nonconformal surface subdomains.
->>>>>>> 7b4f4b2a
+
 
 ## [0.13.0] - 2024-05-20
 
